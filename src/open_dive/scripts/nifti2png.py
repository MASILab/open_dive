import argparse
from pathlib import Path

from open_dive.viz import plot_nifti


def main():
    # Create args
    parser = argparse.ArgumentParser(description="Plot a slice of a NIFTI file")
    parser.add_argument("nifti_path", type=Path, help="Path to NIFTI to plot")
    parser.add_argument(
        "-s", "--slice", default="m", help='Slice index (integer) or "m" for middle slice'
    )
    parser.add_argument(
        "-o",
        "--orientation",
        default="axial",
        help='Can be "axial", "sagittal" or "coronal"',
    )
    parser.add_argument(
        "--size", default=(600, 400), help="Size of window, by default (600,400)"
    )
    parser.add_argument("--save_path", help="Optional path to save to")
    parser.add_argument(
        "--interactive",
        action="store_true",
        help="Whether to interactively show the scene",
    )
    parser.add_argument(
        "--value_range",
        type=int,
        nargs=2,
        help="Optional value range to pass to slicer. Default is min/max of image.",
    )
    parser.add_argument(
        "--volume_idx",
        type=int,
        help="Index of the volume to display if the image is 4D",
    )
    parser.add_argument(
        "--interpolation",
        default="nearest",
        help="Interpolation method to use (nearest or linear). Default is 'nearest'.",
    )
    parser.add_argument(
        "--scalar_colorbar",
        action="store_true",
        help="Whether to show a colorbar, by default True",
    )
    parser.add_argument(
        ## plot tractogram with slices
        "--tractography",
        type=Path,
        nargs="+",  # Accept one or more arguments
        help="Optional tractogram(s) to plot with slices. Can provide multiple files.",
    )
    parser.add_argument(
        "--tractography_values",
        type=float,
        nargs="+",
        help="Values to use for coloring each tractogram (must match number of tractography files)",
    )
    parser.add_argument(
        "--tractography_cmap",
        help="Matplotlib colormap to use for tractography. Default is plasma if tractograph_values is provided, otherwise Set1.",
    )
    parser.add_argument(
        "--tractography_cmap_range",
        type=float,
        nargs=2,
        help="Optional range to use for the colormap. Default is 0 to 1.",
    )
    parser.add_argument(
        "--tractography_opacity",
        type=float,
        default=0.6,
        help="Optional value to use for the tractogram opacity in range (0, 1). Default is 0.6.",
    )
    parser.add_argument(
        "--tractography_colorbar",
        action="store_true",
        help="Whether to show a tractography values colorbar, by default False",
    )

<<<<<<< HEAD
    parser.add_argument("--tensor_image", type=Path, help="Path to Diffusion Tensor image (DTI)")
    parser.add_argument("--odf_image", type=Path, help="Path to ODF image")
    parser.add_argument("--sh_order_max", type=int, default=8, help="SH order for ODF rendering (default: 8)")
    parser.add_argument("--sh_basis", default="descoteaux07", help="SH basis (default: descoteaux07)")


=======
>>>>>>> ac85a85e
    args = parser.parse_args()

    # Plot the NIFTI
    plot_nifti(
        args.nifti_path,
        data_slice=args.slice,
        orientation=args.orientation,
        size=args.size,
        volume_idx=args.volume_idx,
        save_path=args.save_path,
        interactive=args.interactive,
        value_range=args.value_range,
        interpolation=args.interpolation,
        scalar_colorbar=args.scalar_colorbar,
        tractography=args.tractography,
        tractography_opacity=args.tractography_opacity,
        tractography_values=args.tractography_values,
        tractography_cmap=args.tractography_cmap,
        tractography_cmap_range=args.tractography_cmap_range,
        tractography_colorbar=args.tractography_colorbar,
        tensor_image=args.tensor_image,
        odf_image=args.odf_image,
        sh_order_max=args.sh_order_max,
        sh_basis=args.sh_basis
    )
<|MERGE_RESOLUTION|>--- conflicted
+++ resolved
@@ -82,15 +82,12 @@
         help="Whether to show a tractography values colorbar, by default False",
     )
 
-<<<<<<< HEAD
     parser.add_argument("--tensor_image", type=Path, help="Path to Diffusion Tensor image (DTI)")
     parser.add_argument("--odf_image", type=Path, help="Path to ODF image")
     parser.add_argument("--sh_order_max", type=int, default=8, help="SH order for ODF rendering (default: 8)")
     parser.add_argument("--sh_basis", default="descoteaux07", help="SH basis (default: descoteaux07)")
 
 
-=======
->>>>>>> ac85a85e
     args = parser.parse_args()
 
     # Plot the NIFTI
